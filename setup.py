--- conflicted
+++ resolved
@@ -29,56 +29,6 @@
     "time_machine",
 ]
 
-<<<<<<< HEAD
-name = 'openeo'
-setup(name=name,
-      version=_version['__version__'],
-      author='Jeroen Dries',
-      author_email='jeroen.dries@vito.be',
-      description='Client API for openEO',
-      long_description=long_description,
-      long_description_content_type="text/markdown",
-      url="https://github.com/Open-EO/openeo-python-client",
-      python_requires=">=3.6",
-      packages=find_packages(include=['openeo*']),
-      include_package_data=True,
-      tests_require=tests_require,
-      test_suite='tests',
-      install_requires=[
-          'requests>=2.26.0',
-          'shapely>=1.6.4',
-          'numpy>=1.17.0',
-          'xarray>=0.12.3',
-          'pandas>0.20.0',
-          'deprecated>=1.2.12',
-      ],
-      extras_require={
-          "dev": tests_require + [
-              "sphinx",
-              "sphinx-autodoc-annotation",
-              "sphinx-autodoc-typehints",
-              "flake8",
-              "myst-parser",
-          ],
-          "ondemandpreview": [
-              "ipyleaflet",
-              "ipython",
-          ]
-      },
-      entry_points={
-          "console_scripts": ["openeo-auth=openeo.rest.auth.cli:main"],
-      },
-      classifiers=[
-          "Programming Language :: Python :: 3.6",
-          "Programming Language :: Python :: 3.7",
-          "Programming Language :: Python :: 3.8",
-          "Programming Language :: Python :: 3.9",
-          "License :: OSI Approved :: Apache Software License",
-          "Development Status :: 5 - Production/Stable",
-          "Operating System :: OS Independent",
-      ]
-      )
-=======
 docs_require = [
     "sphinx",
     "sphinx-autodoc-annotation",
@@ -91,6 +41,11 @@
     "pyproj",
     "openeo_pg_parser_networkx>=2023.1.2",
     "openeo_processes_dask>=2023.3.0",
+]
+
+ondemandpreview_require = [
+    "ipyleaflet",
+    "ipython",
 ]
 
 
@@ -125,6 +80,7 @@
             "oschmod>=0.3.12"
         ],
         "localprocessing": localprocessing_require,
+        "ondemandpreview": ondemandpreview_require,
     },
     entry_points={
         "console_scripts": ["openeo-auth=openeo.rest.auth.cli:main"],
@@ -146,5 +102,4 @@
         "Bug Tracker": "https://github.com/Open-EO/openeo-python-client/issues",
         "Changelog": "https://github.com/Open-EO/openeo-python-client/blob/master/CHANGELOG.md",
     },
-)
->>>>>>> 8dc598a8
+)